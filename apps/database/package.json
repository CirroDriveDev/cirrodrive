{
  "name": "@cirrodrive/database",
  "version": "0.0.0",
  "private": true,
  "exports": {
    ".": "./dist/index.js"
  },
  "scripts": {
    "build": "prisma generate",
    "build:dev": "prisma generate",
    "clean": "git clean -xdf .cache .turbo node_modules",
    "dev": "docker-compose up -d database --build",
    "dev:stop": "docker-compose down -v database",
    "format": "prettier --check . --ignore-path ../../.gitignore",
    "healthcheck": "vite-node healthcheck.ts",
    "lint": "eslint",
    "start": "docker-compose up -d database --build",
    "stop": "docker-compose down -v database",
    "db:generate": "prisma generate",
    "db:migrate:dev": "prisma migrate dev --create-only --name init",
    "db:migrate:deploy": "prisma migrate deploy",
    "db:studio": "prisma studio",
    "db:push": "prisma db push --accept-data-loss",
<<<<<<< HEAD
    "db:seed": "prisma db seed"
=======
    "db:seed": "prisma db seed",
    "db:reset": "git clean -xdf cirrodrive-database-data"
>>>>>>> 5965afd3
  },
  "dependencies": {
    "@prisma/client": "^5.21.1"
  },
  "devDependencies": {
    "@cirrodrive/tsconfig": "workspace:^",
    "@types/node": "^20.14.9",
    "prisma": "^5.21.1",
    "vite-node": "^2.1.4"
  }
}<|MERGE_RESOLUTION|>--- conflicted
+++ resolved
@@ -21,12 +21,8 @@
     "db:migrate:deploy": "prisma migrate deploy",
     "db:studio": "prisma studio",
     "db:push": "prisma db push --accept-data-loss",
-<<<<<<< HEAD
-    "db:seed": "prisma db seed"
-=======
     "db:seed": "prisma db seed",
     "db:reset": "git clean -xdf cirrodrive-database-data"
->>>>>>> 5965afd3
   },
   "dependencies": {
     "@prisma/client": "^5.21.1"
