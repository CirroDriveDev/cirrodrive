// This is your Prisma schema file,
// learn more about it in the docs: https://pris.ly/d/prisma-schema

generator client {
  provider      = "prisma-client-js"
  output        = "../dist"
  binaryTargets = ["native", "windows", "debian-openssl-3.0.x"]
}

datasource db {
  provider = "mysql"
  url      = env("DATABASE_URL")
}

enum PricingPlan {
  free
  basic
  premium
}

model User {
  id              Int         @id @default(autoincrement())
  username        String      @unique
  hashedPassword  String
  email           String      @unique
  pricingPlan     PricingPlan @default(free)
  usedStorage     Int         @default(0)
  profileImageUrl String?     @unique
  createdAt       DateTime    @default(now())
  updatedAt       DateTime    @updatedAt
  sessions        Session[]
  drives          Drive[]
  folders         Folder[]
}

model Session {
  id        String   @id
  userId    Int
  expiresAt DateTime
  user      User     @relation(fields: [userId], references: [id], onDelete: Cascade)
}

model Drive {
  id        Int      @id @default(autoincrement())
  userId    Int
  totalSize Int
  usedSize  Int      @default(0)
  files     File[]
  folders   Folder[]
  createdAt DateTime @default(now())
  updatedAt DateTime @updatedAt
  user      User     @relation(fields: [userId], references: [id], onDelete: Cascade)

  @@index([userId])
}

model File {
  id        Int       @id @default(autoincrement())
<<<<<<< HEAD
  driveId   Int
  folderId  Int?
=======
  owner     Int?
  folderId  Int
>>>>>>> 5965afd3
  name      String
  extension String
  size      Int
  savedPath String
  createdAt DateTime  @default(now())
  updatedAt DateTime  @updatedAt
  trashedAt DateTime?
  hash      String
<<<<<<< HEAD
  codes     Code[]    @relation("FileCodes")
  drive     Drive     @relation(fields: [driveId], references: [id], onDelete: Cascade)
  folder    Folder?   @relation(fields: [folderId], references: [id], onDelete: SetNull)

  @@index([driveId, folderId])
=======
  codes     Code[]    @relation("FileCodes") // Code 모델과의 관계
>>>>>>> 5965afd3
}

model Code {
  id         Int      @id @default(autoincrement())
  codeString String   @unique
  fileId     Int
  expiresAt  DateTime
<<<<<<< HEAD
  file       File     @relation("FileCodes", fields: [fileId], references: [id])
}

model Folder {
  id        Int      @id @default(autoincrement())
  driveId   Int
  parentId  Int?
  name      String
  createdAt DateTime @default(now())
  updatedAt DateTime @updatedAt
  drive     Drive    @relation(fields: [driveId], references: [id], onDelete: Cascade)
  parent    Folder?  @relation("FolderToFolder", fields: [parentId], references: [id])
  children  Folder[] @relation("FolderToFolder")
  files     File[]
  user      User?    @relation(fields: [userId], references: [id], onDelete: SetNull)
  userId    Int?

  @@index([driveId, parentId])
=======
  file       File     @relation("FileCodes", fields: [fileId], references: [id]) // File 모델과의 관계
>>>>>>> 5965afd3
}<|MERGE_RESOLUTION|>--- conflicted
+++ resolved
@@ -56,13 +56,9 @@
 
 model File {
   id        Int       @id @default(autoincrement())
-<<<<<<< HEAD
+
   driveId   Int
   folderId  Int?
-=======
-  owner     Int?
-  folderId  Int
->>>>>>> 5965afd3
   name      String
   extension String
   size      Int
@@ -71,15 +67,12 @@
   updatedAt DateTime  @updatedAt
   trashedAt DateTime?
   hash      String
-<<<<<<< HEAD
   codes     Code[]    @relation("FileCodes")
   drive     Drive     @relation(fields: [driveId], references: [id], onDelete: Cascade)
   folder    Folder?   @relation(fields: [folderId], references: [id], onDelete: SetNull)
 
   @@index([driveId, folderId])
-=======
-  codes     Code[]    @relation("FileCodes") // Code 모델과의 관계
->>>>>>> 5965afd3
+
 }
 
 model Code {
@@ -87,7 +80,6 @@
   codeString String   @unique
   fileId     Int
   expiresAt  DateTime
-<<<<<<< HEAD
   file       File     @relation("FileCodes", fields: [fileId], references: [id])
 }
 
@@ -106,7 +98,4 @@
   userId    Int?
 
   @@index([driveId, parentId])
-=======
-  file       File     @relation("FileCodes", fields: [fileId], references: [id]) // File 모델과의 관계
->>>>>>> 5965afd3
 }