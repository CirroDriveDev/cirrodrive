import { useNavigate } from "react-router-dom";
import { EntryList } from "@/entities/entry/ui/EntryList.tsx";
import { Header } from "@/shared/ui/layout/Header.tsx";
import { Sidebar } from "@/shared/ui/SidebarLayout/Sidebar.tsx";
import { SidebarLayout } from "@/shared/ui/SidebarLayout/SidebarLayout.tsx";
import { useBoundStore } from "@/shared/store/useBoundStore.ts";
import { LoadingSpinner } from "@/shared/components/LoadingSpinner.tsx";
import { Button } from "@/shared/components/shadcn/Button.tsx";
import { useUpload } from "@/entities/file/api/useUpload.ts";
<<<<<<< HEAD
import { useFolderCreate } from "@/entities/file/api/useFolderCreate.ts";
=======
import { useEntryList } from "@/entities/entry/api/useEntryList.ts";
>>>>>>> 93f96303

export function HomePage(): JSX.Element {
  const navigate = useNavigate();
  const { user } = useBoundStore();
  if (user === null) {
    navigate("/login");
  }

<<<<<<< HEAD
  const { createFolder } = useFolderCreate();
  const { data, isLoading, query } = useFolder(user?.rootFolderId ?? -1);
  const { handleFileSelect } = useUpload(user?.rootFolderId ?? -1, {
=======
  const { query: entryListQuery } = useEntryList(user!.rootFolderId);
  const { handleFileSelect } = useUpload(user!.rootFolderId, {
>>>>>>> 93f96303
    onSuccess: () => {
      void entryListQuery.refetch();
    },
  });

  return (
    <SidebarLayout header={<Header />} sidebar={<Sidebar />}>
      <div className="flex w-full flex-grow flex-col items-center">
        <div className="flex w-full space-x-4 p-4">
          <Button onClick={handleFileSelect}>업로드</Button>
          <Button onClick={createFolder}>폴더 생성</Button>
        </div>
        <div className="flex w-full px-4">
          {entryListQuery.isLoading || !entryListQuery.data ?
            <LoadingSpinner />
          : <EntryList entries={entryListQuery.data} />}
        </div>
      </div>
    </SidebarLayout>
  );
}<|MERGE_RESOLUTION|>--- conflicted
+++ resolved
@@ -7,11 +7,8 @@
 import { LoadingSpinner } from "@/shared/components/LoadingSpinner.tsx";
 import { Button } from "@/shared/components/shadcn/Button.tsx";
 import { useUpload } from "@/entities/file/api/useUpload.ts";
-<<<<<<< HEAD
 import { useFolderCreate } from "@/entities/file/api/useFolderCreate.ts";
-=======
 import { useEntryList } from "@/entities/entry/api/useEntryList.ts";
->>>>>>> 93f96303
 
 export function HomePage(): JSX.Element {
   const navigate = useNavigate();
@@ -20,14 +17,9 @@
     navigate("/login");
   }
 
-<<<<<<< HEAD
   const { createFolder } = useFolderCreate();
-  const { data, isLoading, query } = useFolder(user?.rootFolderId ?? -1);
-  const { handleFileSelect } = useUpload(user?.rootFolderId ?? -1, {
-=======
   const { query: entryListQuery } = useEntryList(user!.rootFolderId);
   const { handleFileSelect } = useUpload(user!.rootFolderId, {
->>>>>>> 93f96303
     onSuccess: () => {
       void entryListQuery.refetch();
     },
