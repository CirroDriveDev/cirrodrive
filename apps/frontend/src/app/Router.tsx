import { createBrowserRouter, Navigate } from "react-router-dom";
import type { RouteObject } from "react-router-dom";
import { HomePage } from "@/pages/home/ui/HomePage.tsx";
import { LoginPage } from "@/pages/login/ui/LoginPage.tsx";
import { RegisterPage } from "@/pages/register/ui/RegisterPage.tsx";
import { LandingPage } from "@/pages/landing/ui/LandingPage.tsx";
import { UploadByCodePage } from "@/pages/uploadByCode/ui/UploadByCodePage.tsx";
import { DownloadByCodePage } from "@/pages/downloadByCode/ui/DownloadByCodePage.tsx";
import { useBoundStore } from "@/shared/store/useBoundStore.ts";
<<<<<<< HEAD
import { TrashPage } from "@/pages/Trash/ui/TrashPage.tsx";
=======
import { CodePage } from "@/pages/code/ui/CodePage.tsx";
import { NotFoundPage } from "@/pages/notFound/ui/NotFoundPage.tsx";
>>>>>>> 1767dd9f

function RedirectAuthedUserToHome({
  children,
}: {
  children: React.ReactNode;
}): React.ReactNode {
  const { user } = useBoundStore();
  return user ? <Navigate to="/home" replace /> : children;
}

function RequireAuth({
  children,
}: {
  children: React.ReactNode;
}): React.ReactNode {
  const { user } = useBoundStore();
  return user ? children : <Navigate to="/login" replace />;
}

const routeTree: RouteObject[] = [
  {
    path: "/",
    element: (
      <RedirectAuthedUserToHome>
        <LandingPage />
      </RedirectAuthedUserToHome>
    ),
  },
  {
    path: "/home",
    element: (
      <RequireAuth>
        <HomePage />
      </RequireAuth>
    ),
  },
  {
    path: "/login",
    element: (
      <RedirectAuthedUserToHome>
        <LoginPage />
      </RedirectAuthedUserToHome>
    ),
  },
  {
    path: "/register",
    element: (
      <RedirectAuthedUserToHome>
        <RegisterPage />
      </RedirectAuthedUserToHome>
    ),
  },
  {
    path: "/upload",
    element: <UploadByCodePage />,
  },
  {
    path: "/download",
    element: <DownloadByCodePage />,
  },
  {
    path: "/c/:code",
    element: <CodePage />,
  },
  {
<<<<<<< HEAD
    path: "/Trash",
    element: <TrashPage />,
=======
    path: "*",
    element: <NotFoundPage />,
>>>>>>> 1767dd9f
  },
];

export const router = createBrowserRouter(routeTree);<|MERGE_RESOLUTION|>--- conflicted
+++ resolved
@@ -7,12 +7,9 @@
 import { UploadByCodePage } from "@/pages/uploadByCode/ui/UploadByCodePage.tsx";
 import { DownloadByCodePage } from "@/pages/downloadByCode/ui/DownloadByCodePage.tsx";
 import { useBoundStore } from "@/shared/store/useBoundStore.ts";
-<<<<<<< HEAD
 import { TrashPage } from "@/pages/Trash/ui/TrashPage.tsx";
-=======
 import { CodePage } from "@/pages/code/ui/CodePage.tsx";
 import { NotFoundPage } from "@/pages/notFound/ui/NotFoundPage.tsx";
->>>>>>> 1767dd9f
 
 function RedirectAuthedUserToHome({
   children,
@@ -78,13 +75,12 @@
     element: <CodePage />,
   },
   {
-<<<<<<< HEAD
     path: "/Trash",
     element: <TrashPage />,
-=======
+  },
+  {
     path: "*",
     element: <NotFoundPage />,
->>>>>>> 1767dd9f
   },
 ];
 
