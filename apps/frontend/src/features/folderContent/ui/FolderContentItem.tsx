--- conflicted
+++ resolved
@@ -11,12 +11,8 @@
   DropdownMenuItem,
   DropdownMenuTrigger,
 } from "@/shared/components/shadcn/DropdownMenu.tsx";
-<<<<<<< HEAD
-import { useDownload } from "@/pages/home/api/useDownload.ts";
-import { useTrash } from "@/pages/home/api/useTrash.ts";
-=======
+import { useTrash } from "@/entities/file/api/useTrash.ts";
 import { useDownload } from "@/entities/file/api/useDownload.ts";
->>>>>>> 1767dd9f
 
 type FolderContentItemProps = FolderContent & {
   onDoubleClick?: () => void;
