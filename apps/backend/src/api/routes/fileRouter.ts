--- conflicted
+++ resolved
@@ -293,7 +293,7 @@
         });
       }
     }),
-<<<<<<< HEAD
+
   listTrashedFiles: authedProcedure
     .input(
       z.object({
@@ -317,30 +317,24 @@
     .input(
       z.object({
         fileId: z.number(),
-=======
+
   delete: authedProcedure
     .input(
       z.object({
         fileId: z.number(), // 삭제할 파일의 ID
->>>>>>> 82dc96b1
-      }),
-    )
-    .output(
-      z.object({
-<<<<<<< HEAD
+
+      }),
+    )
+    .output(
+      z.object({
+
         success: z.boolean(),
-=======
-        success: z.boolean(), // 삭제 성공 여부
->>>>>>> 82dc96b1
+
       }),
     )
     .mutation(async ({ input, ctx }) => {
       const { fileId } = input;
-<<<<<<< HEAD
-      const { user } = ctx;
-=======
       const { id: userId } = ctx.user; // 현재 로그인된 사용자 ID
->>>>>>> 82dc96b1
 
       try {
         // 파일 메타데이터 조회
@@ -354,7 +348,7 @@
         }
 
         // 파일 소유자 검증
-<<<<<<< HEAD
+
         if (fileMetadata.ownerId !== user.id) {
           throw new TRPCError({
             code: "FORBIDDEN",
@@ -364,44 +358,19 @@
 
         // 휴지통에서 파일 복원
         await fileService.restoreFromTrash(fileId);
-=======
-        if (fileMetadata.ownerId !== userId) {
-          throw new TRPCError({
-            code: "FORBIDDEN",
-            message: "이 파일에 대한 삭제 권한이 없습니다.",
-          });
-        }
-
-        // 파일이 휴지통에 있는지 확인
-        if (!fileMetadata.trashedAt) {
-          throw new TRPCError({
-            code: "BAD_REQUEST",
-            message: "휴지통에 있는 파일만 삭제할 수 있습니다.",
-          });
-        }
-
-        // 파일 영구 삭제
-        await fileService.deleteFile(fileId);
->>>>>>> 82dc96b1
+
 
         return { success: true };
       } catch (error) {
         logger.error(
-<<<<<<< HEAD
+
           { requestId: ctx.req.id, error, fileId, user: ctx.user },
           "파일 복원 중 오류 발생",
         );
         throw new TRPCError({
           code: "INTERNAL_SERVER_ERROR",
           message: "파일 복원 중 오류가 발생했습니다.",
-=======
-          { requestId: ctx.req.id, error, fileId, userId },
-          "휴지통 파일 삭제 중 오류 발생",
-        );
-        throw new TRPCError({
-          code: "INTERNAL_SERVER_ERROR",
-          message: "휴지통 파일 삭제 중 오류가 발생했습니다.",
->>>>>>> 82dc96b1
+
         });
       }
     }),
