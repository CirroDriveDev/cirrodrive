--- conflicted
+++ resolved
@@ -201,7 +201,6 @@
         });
       }
     }),
-<<<<<<< HEAD
   trash: authedProcedure
     .input(
       z.object({
@@ -248,7 +247,7 @@
         throw new TRPCError({
           code: "INTERNAL_SERVER_ERROR",
           message: "파일을 휴지통으로 이동하는 중 오류가 발생했습니다.",
-=======
+
   updateFileName: authedProcedure
     .input(
       z.object({
@@ -272,7 +271,6 @@
         throw new TRPCError({
           code: "INTERNAL_SERVER_ERROR",
           message: "파일 이름 수정 중 오류가 발생했습니다.",
->>>>>>> a2bd0b2c
         });
       }
     }),
