--- conflicted
+++ resolved
@@ -177,8 +177,6 @@
       }
     }),
 
-<<<<<<< HEAD
-=======
   // 폴더 삭제
   delete: authedProcedure
     .input(
@@ -211,7 +209,7 @@
         });
       }
     }),
->>>>>>> 1d296798
+
   // 폴더 휴지통으로 이동
   trash: authedProcedure
     .input(
@@ -229,16 +227,9 @@
       const { id: userId } = ctx.user;
 
       try {
-<<<<<<< HEAD
         // 폴더를 휴지통으로 이동 (folderService에서 처리)
         await folderService.moveFolderToTrash(folderId, userId);
-=======
-        // 폴더 및 하위 파일/폴더를 휴지통으로 이동
-        await folderService.moveToTrash({
-          folderId,
-          userId,
-        });
->>>>>>> 1d296798
+
 
         return { success: true };
       } catch (error) {
@@ -267,16 +258,9 @@
       const { id: userId } = ctx.user;
 
       try {
-<<<<<<< HEAD
         // 폴더 및 하위 파일/폴더를 복원 (folderService에서 처리)
         await folderService.restoreFolderFromTrash(folderId, userId);
-=======
-        // 폴더 및 하위 파일/폴더를 복원
-        await folderService.restoreFromTrash({
-          folderId,
-          userId,
-        });
->>>>>>> 1d296798
+
 
         return { success: true };
       } catch (error) {
