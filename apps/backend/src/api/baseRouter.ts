--- conflicted
+++ resolved
@@ -1,24 +1,18 @@
 // src/api/routes/baseRouter.ts
 import { Router } from "express";
-<<<<<<< HEAD
-import { FileRouter } from "@/api/fileRouter.ts";
-import { CodeRouter } from "@/api/codeRouter.ts";
-=======
 import { UserRouter } from "@/api/routes/userRouter.ts";
 import { SessionRouter } from "@/api/routes/sessionRouter.ts";
->>>>>>> a505ef03
+import { FileRouter } from "@/api/routes/fileRouter.ts";
+import { CodeRouter } from "@/api/routes/codeRouter.ts";
 
 export const BaseRouter = (): Router => {
   const router = Router();
 
-<<<<<<< HEAD
+  router.use("/users", UserRouter());
+  router.use("/sessions", SessionRouter());
   // 파일 및 코드 관련 라우터
   router.use("/files", FileRouter());
   router.use("/codes", CodeRouter());
-=======
-  router.use("/users", UserRouter());
-  router.use("/sessions", SessionRouter());
->>>>>>> a505ef03
 
   return router;
 };