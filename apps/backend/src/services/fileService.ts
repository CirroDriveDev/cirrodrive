--- conflicted
+++ resolved
@@ -374,8 +374,6 @@
     }
   }
 
-<<<<<<< HEAD
-=======
   /**
    * 파일을 복사합니다.
    *
@@ -447,7 +445,6 @@
     }
   }
 
->>>>>>> a880e696
   /**
    * 파일을 디스크에 저장합니다.
    *
